--- conflicted
+++ resolved
@@ -23,16 +23,11 @@
 from werkzeug.local import LocalProxy
 from werkzeug.security import safe_str_cmp
 
-<<<<<<< HEAD
 from .forms import ChangePasswordForm, ConfirmRegisterForm, \
     ForgotPasswordForm, LoginForm, PasswordlessLoginForm, RegisterForm, \
     ResetPasswordForm, SendConfirmationForm
 from .utils import config_value as cv
 from .utils import get_config, md5, string_types, url_for_security
-=======
-from .utils import config_value as cv, get_config, md5, url_for_security, \
-    string_types
->>>>>>> 44267988
 from .views import create_blueprint
 
 # Convenient references
