# -*- coding: utf-8 -*-
"""
    flask_security.forms
    ~~~~~~~~~~~~~~~~~~~~

    Flask-Security forms module

    :copyright: (c) 2012 by Matt Wright.
    :license: MIT, see LICENSE for more details.
"""

import inspect

<<<<<<< HEAD
from flask import request, current_app, flash, Markup
from flask_wtf import FlaskForm as BaseForm
from wtforms import StringField, PasswordField, validators, \
    SubmitField, HiddenField, BooleanField, ValidationError, Field
=======
from flask import current_app, flash, request
>>>>>>> 44e69035
from flask_login import current_user
from flask_wtf import Form as BaseForm
from werkzeug.local import LocalProxy
from wtforms import BooleanField, Field, HiddenField, PasswordField, \
    StringField, SubmitField, ValidationError, validators

from .confirmable import requires_confirmation
<<<<<<< HEAD
from .utils import (
    verify_and_update_password, get_message, config_value,
    validate_redirect_url, url_for_security
)
=======
from .utils import config_value, get_message, validate_redirect_url, \
    verify_and_update_password
>>>>>>> 44e69035

# Convenient reference
_datastore = LocalProxy(lambda: current_app.extensions['security'].datastore)

_default_field_labels = {
    'email': 'Email Address',
    'password': 'Password',
    'remember_me': 'Remember Me',
    'login': 'Login',
    'register': 'Register',
    'send_confirmation': 'Resend Confirmation Instructions',
    'recover_password': 'Recover Password',
    'reset_password': 'Reset Password',
    'retype_password': 'Retype Password',
    'new_password': 'New Password',
    'change_password': 'Change Password',
    'send_login_link': 'Send Login Link'
}


class ValidatorMixin(object):
    def __call__(self, form, field):
        if self.message and self.message.isupper():
            self.message = get_message(self.message)[0]
        return super(ValidatorMixin, self).__call__(form, field)


class EqualTo(ValidatorMixin, validators.EqualTo):
    pass


class Required(ValidatorMixin, validators.DataRequired):
    pass


class Email(ValidatorMixin, validators.Email):
    pass


class Length(ValidatorMixin, validators.Length):
    pass


email_required = Required(message='EMAIL_NOT_PROVIDED')
email_validator = Email(message='INVALID_EMAIL_ADDRESS')
password_required = Required(message='PASSWORD_NOT_PROVIDED')
password_length = Length(min=6, max=128, message='PASSWORD_INVALID_LENGTH')


def get_form_field_label(key):
    return _default_field_labels.get(key, '')


def unique_user_email(form, field):
    if _datastore.get_user(field.data) is not None:
        msg = get_message('EMAIL_ALREADY_ASSOCIATED', email=field.data)[0]
        raise ValidationError(msg)


def valid_user_email(form, field):
    form.user = _datastore.get_user(field.data)
    if form.user is None:
        raise ValidationError(get_message('USER_DOES_NOT_EXIST')[0])


class Form(BaseForm):
    def __init__(self, *args, **kwargs):
        if current_app.testing:
            self.TIME_LIMIT = None
        super(Form, self).__init__(*args, **kwargs)


class EmailFormMixin():
    email = StringField(
        get_form_field_label('email'),
        validators=[email_required, email_validator])


class UserEmailFormMixin():
    user = None
    email = StringField(
        get_form_field_label('email'),
        validators=[email_required, email_validator, valid_user_email])


class UniqueEmailFormMixin():
    email = StringField(
        get_form_field_label('email'),
        validators=[email_required, email_validator, unique_user_email])


class PasswordFormMixin():
    password = PasswordField(
        get_form_field_label('password'), validators=[password_required])


class NewPasswordFormMixin():
    password = PasswordField(
        get_form_field_label('password'),
        validators=[password_required, password_length])


class PasswordConfirmFormMixin():
    password_confirm = PasswordField(
        get_form_field_label('retype_password'),
        validators=[EqualTo('password', message='RETYPE_PASSWORD_MISMATCH')])


class NextFormMixin():
    next = HiddenField()

    def validate_next(self, field):
        if field.data and not validate_redirect_url(field.data):
            field.data = ''
            flash(*get_message('INVALID_REDIRECT'))
            raise ValidationError(get_message('INVALID_REDIRECT')[0])


class RegisterFormMixin():
    submit = SubmitField(get_form_field_label('register'))

    def to_dict(form):
        def is_field_and_user_attr(member):
            return isinstance(member, Field) and \
                hasattr(_datastore.user_model, member.name)

        fields = inspect.getmembers(form, is_field_and_user_attr)
        return dict((key, value.data) for key, value in fields)


class SendConfirmationForm(Form, UserEmailFormMixin):
    """The default forgot password form"""

    submit = SubmitField(get_form_field_label('send_confirmation'))

    def __init__(self, *args, **kwargs):
        super(SendConfirmationForm, self).__init__(*args, **kwargs)
        if request.method == 'GET':
            self.email.data = request.args.get('email', None)

    def validate(self):
        if not super(SendConfirmationForm, self).validate():
            return False
        if self.user.confirmed_at is not None:
            self.email.errors.append(get_message('ALREADY_CONFIRMED')[0])
            return False
        return True


class ForgotPasswordForm(Form, UserEmailFormMixin):
    """The default forgot password form"""

    submit = SubmitField(get_form_field_label('recover_password'))

    def validate(self):
        if not super(ForgotPasswordForm, self).validate():
            return False
        if requires_confirmation(self.user):
            self.email.errors.append(get_message('CONFIRMATION_REQUIRED')[0])
            return False
        return True


class PasswordlessLoginForm(Form, UserEmailFormMixin):
    """The passwordless login form"""

    submit = SubmitField(get_form_field_label('send_login_link'))

    def __init__(self, *args, **kwargs):
        super(PasswordlessLoginForm, self).__init__(*args, **kwargs)

    def validate(self):
        if not super(PasswordlessLoginForm, self).validate():
            return False
        if not self.user.is_active:
            self.email.errors.append(get_message('DISABLED_ACCOUNT')[0])
            return False
        return True


class LoginForm(Form, NextFormMixin):
    """The default login form"""

    email = StringField(get_form_field_label('email'))
    password = PasswordField(get_form_field_label('password'))
    remember = BooleanField(get_form_field_label('remember_me'))
    submit = SubmitField(get_form_field_label('login'))

    def __init__(self, *args, **kwargs):
        super(LoginForm, self).__init__(*args, **kwargs)
        if not self.next.data:
            self.next.data = request.args.get('next', '')
        self.remember.default = config_value('DEFAULT_REMEMBER_ME')
        if current_app.extensions['security'].recoverable and \
                not self.password.description:
            html = Markup('<a href="{url}">{message}</a>'.format(
                url=url_for_security("forgot_password"),
                message=get_message("FORGOT_PASSWORD")[0],
            ))
            self.password.description = html

    def validate(self):
        if not super(LoginForm, self).validate():
            return False

        if self.email.data.strip() == '':
            self.email.errors.append(get_message('EMAIL_NOT_PROVIDED')[0])
            return False

        if self.password.data.strip() == '':
            self.password.errors.append(
                get_message('PASSWORD_NOT_PROVIDED')[0])
            return False

        self.user = _datastore.get_user(self.email.data)

        if self.user is None:
            self.email.errors.append(get_message('USER_DOES_NOT_EXIST')[0])
            return False
        if not self.user.password:
            self.password.errors.append(get_message('PASSWORD_NOT_SET')[0])
            return False
        if not verify_and_update_password(self.password.data, self.user):
            self.password.errors.append(get_message('INVALID_PASSWORD')[0])
            return False
        if requires_confirmation(self.user):
            self.email.errors.append(get_message('CONFIRMATION_REQUIRED')[0])
            return False
        if not self.user.is_active:
            self.email.errors.append(get_message('DISABLED_ACCOUNT')[0])
            return False
        return True


class ConfirmRegisterForm(Form, RegisterFormMixin,
                          UniqueEmailFormMixin, NewPasswordFormMixin):
    pass


class RegisterForm(ConfirmRegisterForm, PasswordConfirmFormMixin,
                   NextFormMixin):
    def __init__(self, *args, **kwargs):
        super(RegisterForm, self).__init__(*args, **kwargs)
        if not self.next.data:
            self.next.data = request.args.get('next', '')


class ResetPasswordForm(Form, NewPasswordFormMixin, PasswordConfirmFormMixin):
    """The default reset password form"""

    submit = SubmitField(get_form_field_label('reset_password'))


class ChangePasswordForm(Form, PasswordFormMixin):
    """The default change password form"""

    new_password = PasswordField(
        get_form_field_label('new_password'),
        validators=[password_required, password_length])

    new_password_confirm = PasswordField(
        get_form_field_label('retype_password'),
        validators=[EqualTo('new_password',
                            message='RETYPE_PASSWORD_MISMATCH')])

    submit = SubmitField(get_form_field_label('change_password'))

    def validate(self):
        if not super(ChangePasswordForm, self).validate():
            return False

        if not verify_and_update_password(self.password.data, current_user):
            self.password.errors.append(get_message('INVALID_PASSWORD')[0])
            return False
        if self.password.data.strip() == self.new_password.data.strip():
            self.password.errors.append(get_message('PASSWORD_IS_THE_SAME')[0])
            return False
        return True<|MERGE_RESOLUTION|>--- conflicted
+++ resolved
@@ -11,14 +11,7 @@
 
 import inspect
 
-<<<<<<< HEAD
-from flask import request, current_app, flash, Markup
-from flask_wtf import FlaskForm as BaseForm
-from wtforms import StringField, PasswordField, validators, \
-    SubmitField, HiddenField, BooleanField, ValidationError, Field
-=======
-from flask import current_app, flash, request
->>>>>>> 44e69035
+from flask import Markup, current_app, flash, request
 from flask_login import current_user
 from flask_wtf import Form as BaseForm
 from werkzeug.local import LocalProxy
@@ -26,15 +19,8 @@
     StringField, SubmitField, ValidationError, validators
 
 from .confirmable import requires_confirmation
-<<<<<<< HEAD
-from .utils import (
-    verify_and_update_password, get_message, config_value,
-    validate_redirect_url, url_for_security
-)
-=======
-from .utils import config_value, get_message, validate_redirect_url, \
-    verify_and_update_password
->>>>>>> 44e69035
+from .utils import config_value, get_message, url_for_security, \
+    validate_redirect_url, verify_and_update_password
 
 # Convenient reference
 _datastore = LocalProxy(lambda: current_app.extensions['security'].datastore)
