--- conflicted
+++ resolved
@@ -11,15 +11,10 @@
 
 from flask import current_app as app
 from werkzeug.local import LocalProxy
+
 from .signals import password_reset, reset_password_instructions_sent
-<<<<<<< HEAD
-from .utils import config_value, hash_password, get_token_status, md5, \
-    send_mail, url_for_security
-=======
-from .utils import send_mail, hash_data, verify_hash, encrypt_password, \
-    url_for_security, get_token_status, config_value
-
->>>>>>> 2e592f04
+from .utils import config_value, get_token_status, hash_data, hash_password, \
+    send_mail, url_for_security, verify_hash
 
 # Convenient references
 _security = LocalProxy(lambda: app.extensions['security'])
